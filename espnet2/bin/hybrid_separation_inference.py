--- conflicted
+++ resolved
@@ -322,21 +322,6 @@
             waves = torch.unbind(waves, dim=0)
         else:
             # b. Enhancement/Separation Forward207G
-<<<<<<< HEAD
-            encoder_out, encoder_out_lens = self.hybrid_model.encode(speech_mix, lengths) # n_spk * (bs, lens, enc_dim)
-            ys_hats = [
-                self.hybrid_model.ce_lo(enc_out) for enc_out in encoder_out
-            ] # n_spk * (bs, lens, proj)
-
-            if self.use_beam_search:
-                vq_seqs = []  # nbest vq_hyp seqs.
-                for spk_idx, ys in enumerate(ys_hats):
-                    vq_seqs.append(self.beam_search(ys))
-            else:
-                vq_seqs = [ys.max(-1)[1] for ys in ys_hats] # n_spk * (bs,lens)
-            print("vq_seqs:", vq_seqs )
-            return vq_seqs, None
-=======
             if not self.hybrid_model.predict_spk:
                 encoder_out, encoder_out_lens = self.hybrid_model.encode(speech_mix, lengths) # n_spk * (bs, lens, enc_dim)
                 ys_hats = [
@@ -347,16 +332,17 @@
                 return vq_seqs, None
             else:
                 encoder_out, encoder_out_lens, encoder_out_spk, encoder_out_lens_spk = self.hybrid_model.encode(speech_mix, lengths) # n_spk * (bs, lens, enc_dim)
-                ys_hats = [
-                    self.hybrid_model.ce_lo(enc_out) for enc_out in encoder_out
-                ] # n_spk * (bs, lens, proj)
-                vq_seqs = [ys.max(-1)[1] for ys in ys_hats] # n_spk * (bs,lens)
+                if self.use_beam_search:
+                    vq_seqs = []  # nbest vq_hyp seqs.
+                    for _, ys in enumerate(ys_hats):
+                        vq_seqs.append(self.beam_search(ys))
+                else:
+                    vq_seqs = [ys.max(-1)[1] for ys in ys_hats] # n_spk * (bs,lens)
                 spk_idx_list = [self.hybrid_model.ce_spk(enc_out).argmax(-1) for enc_out in encoder_out_spk] # n_spk*(bs,)
                 print("vq_seqs:", vq_seqs )
                 return vq_seqs, spk_idx_list
 
 
->>>>>>> 156dd323
 
         assert len(waves) == self.num_spk, len(waves) == self.num_spk
         assert len(waves[0]) == batch_size, (len(waves[0]), batch_size)
