--- conflicted
+++ resolved
@@ -1,9 +1,5 @@
 #!/usr/bin/env python3
 import logging
-<<<<<<< HEAD
-import sys
-=======
->>>>>>> 4c174113
 from pathlib import Path
 import sys
 from typing import Optional
@@ -22,11 +18,6 @@
 from espnet2.torch_utils.device_funcs import to_device
 from espnet2.torch_utils.forward_adaptor import ForwardAdaptor
 from espnet2.torch_utils.set_all_random_seed import set_all_random_seed
-<<<<<<< HEAD
-from espnet2.train.batch_sampler import ConstantBatchSampler
-from espnet2.train.dataset import ESPnetDataset
-=======
->>>>>>> 4c174113
 from espnet2.utils.fileio import DatadirWriter
 from espnet2.utils.types import float_or_none
 from espnet2.utils.types import str2bool
@@ -73,28 +64,9 @@
     # 3. Build data-iterator
     loader, _, _ = LMTask.build_non_sorted_iterator(
         data_path_and_name_and_type,
-<<<<<<< HEAD
-        float_dtype=dtype,
-        preprocess=LMTask.build_preprocess_fn(train_args, False),
-    )
-    LMTask.check_task_requirements(dataset, allow_variable_data_keys, False)
-    if key_file is None:
-        key_file, _, _ = data_path_and_name_and_type[0]
-
-    batch_sampler = ConstantBatchSampler(batch_size=batch_size, key_file=key_file,)
-
-    logging.info(f"Model:\n{model}")
-    logging.info(f"Batch sampler: {batch_sampler}")
-    logging.info(f"dataset:\n{dataset}")
-    loader = DataLoader(
-        dataset=dataset,
-        batch_sampler=batch_sampler,
-        collate_fn=LMTask.build_collate_fn(train_args),
-=======
         dtype=dtype,
         batch_size=batch_size,
         key_file=key_file,
->>>>>>> 4c174113
         num_workers=num_workers,
         preprocess_fn=LMTask.build_preprocess_fn(train_args, False),
         collate_fn=LMTask.build_collate_fn(train_args),
